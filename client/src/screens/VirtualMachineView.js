import React, { useCallback, useEffect, useState } from "react";
import RFB from "@novnc/novnc/core/rfb";
import { Button, ButtonGroup, Card, Modal } from "react-bootstrap";
import VirtualMachineAPI from "../api/VirtualMachineAPI";

function VirtualMachineView() {
    const [wsport, setWebsocketPort] = useState(0);
    const [virtualMachineId, setVirtualMachineId] = useState(0);
    const [showModal, setShowModal] = useState(true);
    const [name, setName] = useState('');
    const [version, setVersion] = useState('');
    const [desktop, setDesktop] = useState('');
    const inactivityTimeout = 500000;
    const API_BASE_URL = process.env.REACT_APP_BASE_URL;

    // strip http from the base url
    const strippedBaseUrl = API_BASE_URL.replace(/(^\w+:|^)\/\//, '');

    useEffect(() => {
        const getPort = async () => {
            const response = await VirtualMachineAPI.getVirtualMachineByUser();
            setWebsocketPort(response.data.wsport);
            setVirtualMachineId(response.data.id);
            setName(response.data.name);
            setDesktop(response.data.desktop);
            setVersion(response.data.version);
        };
        getPort();
    }, []);

    useEffect(() => {
        document.title = `${name} ${version} ${desktop} - Buffet`;
    }, [name, version, desktop]);

    const deleteVM = useCallback(() => {
        VirtualMachineAPI.deleteVirtualMachine(virtualMachineId).then(() => {
            window.location.href = '/';
        });
    }, [virtualMachineId]);

    const fullscreen = () => {
        const elem = document.getElementById('app');
        if (elem.requestFullscreen) {
            elem.requestFullscreen();
        } else if (elem.mozRequestFullScreen) { /* Firefox */
            elem.mozRequestFullScreen();
        } else if (elem.webkitRequestFullscreen) { /* Safari */
            elem.webkitRequestFullscreen();
        } else if (elem.msRequestFullscreen) { /* IE 11 */
            elem.msRequestFullscreen();
        }
    }

    // If the user is inactive for 5 minutes, redirect to the home page and shut down the VM
    useEffect(() => {
        let timeout = setTimeout(() => {
            deleteVM();
        }, inactivityTimeout);
        window.addEventListener('mousemove', () => {
            clearTimeout(timeout);
            timeout = setTimeout(() => {
                deleteVM();
            }, inactivityTimeout);
        });
        window.addEventListener('keypress', () => {
            clearTimeout(timeout);
            timeout = setTimeout(() => {
                deleteVM();
            }, inactivityTimeout);
        });
    }, [virtualMachineId, inactivityTimeout, deleteVM]);

    // Connect to the VM
    useEffect(() => {
        if (wsport) { // If the websocket port is not 0 then connect to the VM
<<<<<<< HEAD
            const rfb = new RFB(document.getElementById('app'), 'wss://lxphd06.macs.hw.ac.uk:' + wsport, {});
=======
            const rfb = new RFB(document.getElementById('app'), 'ws://' + strippedBaseUrl + ':' + wsport, {});
>>>>>>> 4774b1b3
            rfb.scaleViewport = true;
            rfb.resizeSession = true;
            rfb.focusOnClick = true;

            // If the VM is connected, log a message to the console to indicate that the VM is connected
            rfb.addEventListener("connect", () => {
                console.log("Successfully connected to the VM");
                // Once the VM is connected, listen for the disconnect event so that the VM can be shut down
                rfb.addEventListener("disconnect", () => {
                    console.log("Disconnected from the VM");
                    deleteVM();
                });
            });
        }
    }, [wsport, virtualMachineId, API_BASE_URL, deleteVM]);

    return (
        // display
        <div id="virtual-machine-view">
            <div id="app" style={{ height: '100vh', width: '100vw', overflow: 'hidden', position: 'absolute', top: 0, left: 0 }} />
            <Card style={{ position: 'absolute', top: 0, right: 0, backgroundColor: 'transparent', border: 'none' }}>
                <Card.Body>
                    <ButtonGroup>
                        <Button variant="warning" onClick={() => setShowModal(true)}>Info</Button>
                        <Button variant="primary" onClick={() => fullscreen()}>Full Screen</Button>
                        <Button variant="danger" onClick={() => deleteVM()}>Shutdown</Button>
                    </ButtonGroup>
                </Card.Body>
            </Card>
            <Modal show={showModal} onHide={() => setShowModal(false)} >
                <Modal.Header closeButton>
                    <Modal.Title>For Your Information</Modal.Title>
                </Modal.Header>
                <Modal.Body>
                    <p>Buffet is currently in development. Some features may not work as expected. If you find a bug, please report it on GitHub.</p>
                    <p>Your virtual machine will be shut down after 5 minutes of inactivity.</p>
                    <p><strong>Please note:</strong> All internet traffic is logged, and can be viewed by the system administrator. Any misuse of the system will result in your account being terminated.</p>
                </Modal.Body>
                <Modal.Footer>
                    <ButtonGroup>
                        <Button variant="secondary" href="https://github.com/kgdn/buffet/issues/new" target="_blank" rel="noreferrer">Report Bug</Button>
                        <Button variant="primary" onClick={() => setShowModal(false)}>Close</Button>
                    </ButtonGroup>
                </Modal.Footer>
            </Modal>
        </div >
    );
}

export default VirtualMachineView;<|MERGE_RESOLUTION|>--- conflicted
+++ resolved
@@ -73,11 +73,7 @@
     // Connect to the VM
     useEffect(() => {
         if (wsport) { // If the websocket port is not 0 then connect to the VM
-<<<<<<< HEAD
-            const rfb = new RFB(document.getElementById('app'), 'wss://lxphd06.macs.hw.ac.uk:' + wsport, {});
-=======
             const rfb = new RFB(document.getElementById('app'), 'ws://' + strippedBaseUrl + ':' + wsport, {});
->>>>>>> 4774b1b3
             rfb.scaleViewport = true;
             rfb.resizeSession = true;
             rfb.focusOnClick = true;
