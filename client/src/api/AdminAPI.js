import axios from 'axios';
import Cookies from 'universal-cookie';

const cookies = new Cookies(null, { path: '/' });

axios.defaults.withCredentials = true;
axios.defaults.headers.common['X-CSRF-TOKEN'] = cookies.get('csrf_access_token');

<<<<<<< HEAD
const API_BASE_URL = 'https://lxphd06.macs.hw.ac.uk:8000';

=======
const API_BASE_URL = process.env.REACT_APP_BASE_URL;
>>>>>>> 3bea7e1b
export default class AdminAPI {
    static async getAllVMs() {
        try {
            const response = await axios.get(`${API_BASE_URL}/api/admin/vm/all/`);
            return { status: response.status, message: response.message, data: response.data };
        }
        catch (error) {
            return { status: error.response.status, message: error.response.data.message };
        }
    }

    static async getAllUsers() {
        try {
            const response = await axios.get(`${API_BASE_URL}/api/admin/user/all/`);
            return { status: response.status, message: response.message, data: response.data };
        }
        catch (error) {
            return { status: error.response.status, message: error.response.data.message };
        }
    }

    static async getAllVMsByUser(id) {
        try {
            const response = await axios.get(`${API_BASE_URL}/api/admin/user/vm/`, {
                params: {
                    user_id: id
                }
            });
            return { status: response.status, message: response.message, data: response.data };
        }
        catch (error) {
            return { status: error.response.status, message: error.response.data.message };
        }
    }

    static async deleteUser(id) {
        try {
            const response = await axios.delete(`${API_BASE_URL}/api/admin/user/delete/`, {
                data: {
                    user_id: id
                }
            });
            return { status: response.status, message: response.message }
        }
        catch (error) {
            return { status: error.response.status, message: error.response.data.message };
        }
    }

    static async deleteVM(id) {
        try {
            const response = await axios.delete(`${API_BASE_URL}/api/admin/vm/delete/`, {
                data: {
                    vm_id: id
                }
            });
            return { status: response.status, message: response.message }
        }
        catch (error) {
            return { status: error.response.status, message: error.response.data.message };
        }
    }

    static async changeUsername(user_id, username) {
        try {
            const response = await axios.put(`${API_BASE_URL}/api/admin/user/username/`, {
                user_id: user_id,
                username: username
            });
            return { status: response.status, message: response.message }
        }
        catch (error) {
            return { status: error.response.status, message: error.response.data.message };
        }
    }

    static async changeEmail(user_id, email) {
        try {
            const response = await axios.put(`${API_BASE_URL}/api/admin/user/email/`, {
                user_id: user_id,
                email: email
            });
            return { status: response.status, message: response.message }
        }
        catch (error) {
            return { status: error.response.status, message: error.response.data.message };
        }
    }

    static async changePassword(user_id, password) {
        try {
            const response = await axios.put(`${API_BASE_URL}/api/admin/user/password/`, {
                user_id: user_id,
                password: password
            });
            return { status: response.status, message: response.message }
        }
        catch (error) {
            return { status: error.response.status, message: error.response.data.message };
        }
    }

    static async banUser(user_id, reason) {
        try {
            const response = await axios.put(`${API_BASE_URL}/api/admin/user/ban/`, {
                user_id: user_id,
                ban_reason: reason
            });
            return { status: response.status, message: response.message }
        }
        catch (error) {
            return { status: error.response.status, message: error.response.data.message };
        }
    }

    static async unbanUser(user_id) {
        try {
            const response = await axios.put(`${API_BASE_URL}/api/admin/user/unban/`, {
                user_id: user_id
            });
            return { status: response.status, message: response.message }
        }
        catch (error) {
            return { status: error.response.status, message: error.response.data.message };
        }
    }

    static async getBannedUsers() {
        try {
            const response = await axios.get(`${API_BASE_URL}/api/admin/user/banned/`);
            return { status: response.status, message: response.message, data: response.data }
        }
        catch (error) {
            return { status: error.response.status, message: error.response.data.message };
        }
    }

    static async changeBanReason(user_id, reason) {
        try {
            const response = await axios.put(`${API_BASE_URL}/api/admin/user/ban/reason/`, {
                user_id: user_id,
                ban_reason: reason
            });
            return { status: response.status, message: response.message }
        }
        catch (error) {
            return { status: error.response.status, message: error.response.data.message };
        }
    }

    static async getUnverifiedUsers() {
        try {
            const response = await axios.get(`${API_BASE_URL}/api/admin/user/unverified/`);
            return { status: response.status, message: response.message, data: response.data }
        }
        catch (error) {
            return { status: error.response.status, message: error.response.data.message };
        }
    }

    static async deleteUnverifiedUser(user_id) {
        try {
            const response = await axios.delete(`${API_BASE_URL}/api/admin/user/unverified/delete/`, {
                data: {
                    user_id: user_id
                }
            });
            return { status: response.status, message: response.message }
        }
        catch (error) {
            return { status: error.response.status, message: error.response.data.message };
        }
    }

    static async verifyUser(user_id) {
        try {
            const response = await axios.put(`${API_BASE_URL}/api/admin/user/unverified/verify/`, {
                user_id: user_id
            });
            return { status: response.status, message: response.message }
        }
        catch (error) {
            return { status: error.response.status, message: error.response.data.message }
        }
    }

    static async getLogs() {
        try {
            const response = await axios.get(`${API_BASE_URL}/api/admin/logs/`);
            return { status: response.status, message: response.message, data: response.data }
        }
        catch (error) {
            return { status: error.response.status, message: error.response.data.message }
        }
    }
}<|MERGE_RESOLUTION|>--- conflicted
+++ resolved
@@ -6,12 +6,8 @@
 axios.defaults.withCredentials = true;
 axios.defaults.headers.common['X-CSRF-TOKEN'] = cookies.get('csrf_access_token');
 
-<<<<<<< HEAD
-const API_BASE_URL = 'https://lxphd06.macs.hw.ac.uk:8000';
-
-=======
 const API_BASE_URL = process.env.REACT_APP_BASE_URL;
->>>>>>> 3bea7e1b
+
 export default class AdminAPI {
     static async getAllVMs() {
         try {
