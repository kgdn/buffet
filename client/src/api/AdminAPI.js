--- conflicted
+++ resolved
@@ -7,10 +7,7 @@
 axios.defaults.headers.common['X-CSRF-TOKEN'] = cookies.get('csrf_access_token');
 
 const API_BASE_URL = process.env.REACT_APP_BASE_URL;
-<<<<<<< HEAD
-=======
 const API_BASE_PORT = process.env.REACT_APP_BASE_PORT;
->>>>>>> 4774b1b3
 
 export default class AdminAPI {
     static async getAllVMs() {
