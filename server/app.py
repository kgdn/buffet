import os
from datetime import datetime
from flask import Flask
from flask_cors import CORS
from flask_jwt_extended import JWTManager
from flask_migrate import Migrate
from flask_bcrypt import Bcrypt
from flask_mail import Mail
from config import ApplicationConfig
from models import db
from werkzeug.middleware.proxy_fix import ProxyFix
from routes.user_endpoints import user_endpoints
from routes.vm_endpoints import vm_endpoints
from routes.admin_endpoints import admin_endpoints

# Create Flask app
app = Flask(__name__) # __name__ is the name of the current Python module
app.config.from_object(ApplicationConfig) # Load config from config.py
CORS(app, supports_credentials=True) # Enable CORS for all routes
Bcrypt = Bcrypt(app) # Initialize Bcrypt for password hashing
jwt = JWTManager(app) # Initialize JWT for authentication
db.init_app(app) # Initialize database connection
mail = Mail(app) # Initialize Mail for sending emails
migrate = Migrate(app, db) # Initialize Migrate for database migrations

# Create database tables
with app.app_context():
    db.create_all()

# Register blueprints
app.register_blueprint(user_endpoints)
app.register_blueprint(vm_endpoints)
app.register_blueprint(admin_endpoints)

<<<<<<< HEAD
app.wsgi_app = ProxyFix(app.wsgi_app, x_proto=1, x_host=1)
=======
# Create logs/ directory if it doesn't exist
if not os.path.exists('logs'):
    os.makedirs('logs')

# Create iso/ directory if it doesn't exist
if not os.path.exists('iso'):
    os.makedirs('iso')

# Create iso/logos/ directory if it doesn't exist
if not os.path.exists('iso/logos'):
    os.makedirs('iso/logos')

# Create iso/index.json if it doesn't exist
if not os.path.exists('iso/index.json'):
    open('iso/index.json', 'a').close()
>>>>>>> c4476d25

if __name__ == '__main__':
    app.run(debug=True)<|MERGE_RESOLUTION|>--- conflicted
+++ resolved
@@ -32,9 +32,10 @@
 app.register_blueprint(vm_endpoints)
 app.register_blueprint(admin_endpoints)
 
-<<<<<<< HEAD
 app.wsgi_app = ProxyFix(app.wsgi_app, x_proto=1, x_host=1)
-=======
+
+app.wsgi_app = ProxyFix(app.wsgi_app, x_proto=1, x_host=1)
+
 # Create logs/ directory if it doesn't exist
 if not os.path.exists('logs'):
     os.makedirs('logs')
@@ -50,7 +51,6 @@
 # Create iso/index.json if it doesn't exist
 if not os.path.exists('iso/index.json'):
     open('iso/index.json', 'a').close()
->>>>>>> c4476d25
 
 if __name__ == '__main__':
     app.run(debug=True)